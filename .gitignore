--- conflicted
+++ resolved
@@ -38,13 +38,8 @@
 # Environment variables
 .env
 
-<<<<<<< HEAD
 # Data files (often large) — ignore by default
-*.csv
-=======
-# Data files (you might want to track these, but they're often large)
 #*.csv
->>>>>>> cc6ba417
 *.xlsx
 *.db
 *.sqlite
